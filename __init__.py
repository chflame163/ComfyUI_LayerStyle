--- conflicted
+++ resolved
@@ -1,85 +1,70 @@
-import importlib.util
-import glob
-import os
-import sys
-import filecmp
-import shutil
-import folder_paths
-
-NODE_CLASS_MAPPINGS = {}
-NODE_DISPLAY_NAME_MAPPINGS = {}
-
-python = sys.executable
-<<<<<<< HEAD
-base_path = os.path.dirname(folder_paths.base_path)
-extentions_folder = os.path.join(base_path, "web", "extensions", "dzNodes")
-javascript_folder = os.path.join(os.path.dirname(os.path.realpath(__file__)), "js")
-outdate_file_list = ['comfy_shared.js', 'debug.js', 'mtb_widgets.js', 'parse-css.js', 'dz_widgets.js']
-
-if not os.path.exists(extentions_folder):
-    print('# 😺dzNodes: Making the "web\extensions\dzNodes" folder')
-    os.makedirs(extentions_folder, exist_ok=True)
-else:
-    for i in outdate_file_list:
-        outdate_file = os.path.join(extentions_folder, i)
-        if os.path.exists(outdate_file):
-            os.remove(outdate_file)
-=======
-try:
-    extentions_folder = os.path.join(os.path.dirname(os.path.realpath(__main__.__file__)),
-                                     "web" + os.sep + "extensions" + os.sep + "dzNodes")
-    javascript_folder = os.path.join(os.path.dirname(os.path.realpath(__file__)), "js")
-    outdate_file_list = ['comfy_shared.js', 'debug.js', 'mtb_widgets.js', 'parse-css.js', 'dz_widgets.js']
-
-    if not os.path.exists(extentions_folder):
-        print('# 😺dzNodes: Making the "web\extensions\dzNodes" folder')
-        os.mkdir(extentions_folder)
-    else:
-        for i in outdate_file_list:
-            outdate_file = os.path.join(extentions_folder, i)
-            if os.path.exists(outdate_file):
-                os.remove(outdate_file)
->>>>>>> 1afff890
-
-    result = filecmp.dircmp(javascript_folder, extentions_folder)
-
-    if result.left_only or result.diff_files:
-        print('# 😺dzNodes: Update to javascripts files detected')
-        file_list = list(result.left_only)
-        file_list.extend(x for x in result.diff_files if x not in file_list)
-
-        for file in file_list:
-            print(f'# 😺dzNodes:: Copying {file} to extensions folder')
-            src_file = os.path.join(javascript_folder, file)
-            dst_file = os.path.join(extentions_folder, file)
-            if os.path.exists(dst_file):
-                os.remove(dst_file)
-            shutil.copy(src_file, dst_file)
-except Exception as e:
-    print(f'# 😺dzNodes: Error in update js files: {e}')
-
-def get_ext_dir(subpath=None, mkdir=False):
-    dir = os.path.dirname(__file__)
-    if subpath is not None:
-        dir = os.path.join(dir, subpath)
-
-    dir = os.path.abspath(dir)
-
-    if mkdir and not os.path.exists(dir):
-        os.makedirs(dir)
-    return dir
-
-py = get_ext_dir("py")
-files = os.listdir(py)
-for file in files:
-    if not file.endswith(".py"):
-        continue
-    name = os.path.splitext(file)[0]
-    imported_module = importlib.import_module(".py.{}".format(name), __name__)
-    try:
-        NODE_CLASS_MAPPINGS = {**NODE_CLASS_MAPPINGS, **imported_module.NODE_CLASS_MAPPINGS}
-        NODE_DISPLAY_NAME_MAPPINGS = {**NODE_DISPLAY_NAME_MAPPINGS, **imported_module.NODE_DISPLAY_NAME_MAPPINGS}
-    except:
-        pass
-
-__all__ = ["NODE_CLASS_MAPPINGS", "NODE_DISPLAY_NAME_MAPPINGS"]
+import importlib.util
+import glob
+import os
+import sys
+import filecmp
+import shutil
+import folder_paths
+
+NODE_CLASS_MAPPINGS = {}
+NODE_DISPLAY_NAME_MAPPINGS = {}
+
+python = sys.executable
+
+try:
+    base_path = os.path.dirname(folder_paths.base_path)
+    extentions_folder = os.path.join(base_path, "web", "extensions", "dzNodes")
+    javascript_folder = os.path.join(os.path.dirname(os.path.realpath(__file__)), "js")
+    outdate_file_list = ['comfy_shared.js', 'debug.js', 'mtb_widgets.js', 'parse-css.js', 'dz_widgets.js']
+    
+    if not os.path.exists(extentions_folder):
+        print('# 😺dzNodes: Making the "web\extensions\dzNodes" folder')
+        os.makedirs(extentions_folder, exist_ok=True)
+    else:
+        for i in outdate_file_list:
+            outdate_file = os.path.join(extentions_folder, i)
+            if os.path.exists(outdate_file):
+                os.remove(outdate_file)
+
+    result = filecmp.dircmp(javascript_folder, extentions_folder)
+
+    if result.left_only or result.diff_files:
+        print('# 😺dzNodes: Update to javascripts files detected')
+        file_list = list(result.left_only)
+        file_list.extend(x for x in result.diff_files if x not in file_list)
+
+        for file in file_list:
+            print(f'# 😺dzNodes:: Copying {file} to extensions folder')
+            src_file = os.path.join(javascript_folder, file)
+            dst_file = os.path.join(extentions_folder, file)
+            if os.path.exists(dst_file):
+                os.remove(dst_file)
+            shutil.copy(src_file, dst_file)
+except Exception as e:
+    print(f'# 😺dzNodes: Error in update js files: {e}')
+
+def get_ext_dir(subpath=None, mkdir=False):
+    dir = os.path.dirname(__file__)
+    if subpath is not None:
+        dir = os.path.join(dir, subpath)
+
+    dir = os.path.abspath(dir)
+
+    if mkdir and not os.path.exists(dir):
+        os.makedirs(dir)
+    return dir
+
+py = get_ext_dir("py")
+files = os.listdir(py)
+for file in files:
+    if not file.endswith(".py"):
+        continue
+    name = os.path.splitext(file)[0]
+    imported_module = importlib.import_module(".py.{}".format(name), __name__)
+    try:
+        NODE_CLASS_MAPPINGS = {**NODE_CLASS_MAPPINGS, **imported_module.NODE_CLASS_MAPPINGS}
+        NODE_DISPLAY_NAME_MAPPINGS = {**NODE_DISPLAY_NAME_MAPPINGS, **imported_module.NODE_DISPLAY_NAME_MAPPINGS}
+    except:
+        pass
+
+__all__ = ["NODE_CLASS_MAPPINGS", "NODE_DISPLAY_NAME_MAPPINGS"]